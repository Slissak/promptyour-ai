'use client';

import { useState } from 'react';
import { signOut } from '@/lib/auth/actions';
import { useRouter, useParams } from 'next/navigation';
import Link from 'next/link';

interface UserMenuProps {
  userEmail: string;
}

export function UserMenu({ userEmail }: UserMenuProps) {
  const [isOpen, setIsOpen] = useState(false);
  const [isLoading, setIsLoading] = useState(false);
  const router = useRouter();
  const params = useParams();
  const locale = (params.locale as string) || 'en';

  const handleSignOut = async () => {
    setIsLoading(true);
    try {
      await signOut(locale);
    } catch (error) {
      console.error('Error signing out:', error);
      // Redirect to login anyway with locale
      router.push(`/${locale}/login`);
    } finally {
      setIsLoading(false);
    }
  };

  return (
    <div className="relative">
      <button
        onClick={() => setIsOpen(!isOpen)}
        className="flex items-center gap-2 px-3 py-2 rounded-lg bg-white border border-gray-300 hover:bg-gray-50 transition-colors"
      >
        <div className="w-8 h-8 bg-primary-500 rounded-full flex items-center justify-center text-white font-medium">
          {userEmail.charAt(0).toUpperCase()}
        </div>
        <span className="text-sm text-gray-700 hidden sm:inline">{userEmail}</span>
        <svg
          className={`w-4 h-4 text-gray-500 transition-transform ${isOpen ? 'rotate-180' : ''}`}
          fill="none"
          strokeLinecap="round"
          strokeLinejoin="round"
          strokeWidth="2"
          viewBox="0 0 24 24"
          stroke="currentColor"
        >
          <path d="M19 9l-7 7-7-7"></path>
        </svg>
      </button>

      {isOpen && (
        <>
          {/* Backdrop to close menu when clicking outside */}
          <div
            className="fixed inset-0 z-10"
            onClick={() => setIsOpen(false)}
          />

          {/* Dropdown menu */}
          <div className="absolute right-0 mt-2 w-48 bg-white rounded-lg shadow-lg border border-gray-200 py-1 z-20">
            <div className="px-4 py-2 border-b border-gray-200">
              <p className="text-sm text-gray-500">Signed in as</p>
              <p className="text-sm font-medium text-gray-900 truncate">{userEmail}</p>
            </div>
            <Link
              href={`/${locale}/profile`}
<<<<<<< HEAD
              className="block px-4 py-2 text-sm text-gray-700 hover:bg-gray-100"
              onClick={() => setIsOpen(false)}
            >
              Your Profile
            </Link>
=======
              onClick={() => setIsOpen(false)}
              className="block px-4 py-2 text-sm text-gray-700 hover:bg-gray-100"
            >
              Profile
            </Link>
            <Link
              href={`/${locale}/profile/sessions`}
              onClick={() => setIsOpen(false)}
              className="block px-4 py-2 text-sm text-gray-700 hover:bg-gray-100"
            >
              Sessions
            </Link>
            <div className="border-t border-gray-200"></div>
>>>>>>> 68a83dc2
            <button
              onClick={handleSignOut}
              disabled={isLoading}
              className="w-full text-left px-4 py-2 text-sm text-red-600 hover:bg-red-50 disabled:opacity-50 disabled:cursor-not-allowed"
            >
              {isLoading ? 'Signing out...' : 'Sign out'}
            </button>
          </div>
        </>
      )}
    </div>
  );
}<|MERGE_RESOLUTION|>--- conflicted
+++ resolved
@@ -68,13 +68,6 @@
             </div>
             <Link
               href={`/${locale}/profile`}
-<<<<<<< HEAD
-              className="block px-4 py-2 text-sm text-gray-700 hover:bg-gray-100"
-              onClick={() => setIsOpen(false)}
-            >
-              Your Profile
-            </Link>
-=======
               onClick={() => setIsOpen(false)}
               className="block px-4 py-2 text-sm text-gray-700 hover:bg-gray-100"
             >
@@ -88,7 +81,6 @@
               Sessions
             </Link>
             <div className="border-t border-gray-200"></div>
->>>>>>> 68a83dc2
             <button
               onClick={handleSignOut}
               disabled={isLoading}
